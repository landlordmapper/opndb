--- conflicted
+++ resolved
@@ -14,13 +14,9 @@
     "scikit-learn==1.6.1",
     "Levenshtein==0.25.1",
     "markdown>=3.7",
-<<<<<<< HEAD
-    "awswrangler>=3.11.0",
-=======
     "weasyprint>=64.1",
     "questionary>=2.1.0",
     "nmslib-metabrainz==2.1.3"
->>>>>>> f68ed9cf
 ]
 
 [dependency-groups]
